.. currentmodule:: Orange.data

#####################
Data model (``data``)
#####################

Orange stores data in :obj:`Orange.data.Storage` classes. (Currently the only
available storage class is :obj:`Orange.data.Table`, which stores all data in
two-dimensional numpy arrays.) Each row of the data represents a data instance.

Individual data instances are represented as instances of
:obj:`Orange.data.Instance`. Different storage classes may derive subclasses
of :obj:`~Orange.data.Instance` to represent the retrieved rows in the data
more efficiently and to allow modifying the data through modifying data
instance. For example, if `table` is :obj:`Orange.data.Table`, `table[0]`
returns the row as :obj:`Orange.data.RowInstance`.

Every storage class and data instance has an associated domain description
`domain` (an instance of :obj:`Orange.data.Domain`) that stores descriptions of
data columns. Every column is described by an instance of a class derived from
:obj:`Orange.data.Variable`. The subclasses correspond to continuous variables
(:obj:`Orange.data.ContinuousVariable`), discrete variables
(:obj:`Orange.data.DiscreteVariable`) and string variables
(:obj:`Orange.data.StringVariable`). These descriptors contain the
variable's name, symbolic values, number of decimals in printouts and similar.

The data is divided into attributes (features, independent variables), class
variables (classes, targets, outcomes, dependent variables) and meta
attributes. This division applies to domain descriptions, data storages that
contain separate arrays for each of the three parts of the data and data
instances.

Attributes and classes are represented with numeric values and are used in
modelling. Meta attributes contain additional data which may be of any type.
(Currently, only string values are supported in addition to continuous and
numeric.)

In indexing, columns can be referred to by their names,
descriptors or an integer index. For example, if `inst` is a data instance
and `var` is a descriptor of type :obj:`~Orange.data.Continuous`, referring to
the first column in the data, which is also names "petal length", then
`inst[var]`, `inst[0]` and `inst["petal length"]` refer to the first value
of the instance. Negative indices are used for meta attributes, starting with
-1.

Continuous and discrete values can be represented by any numerical type; by
default, Orange uses double precision (64-bit) floats. Discrete values are
represented by whole numbers.

.. toctree::
    :maxdepth: 2

    data.table
    data.domain
    data.variable
    data.instance
    data.filters
<<<<<<< HEAD
    data.continuizer
=======
    data.discretization
>>>>>>> 432c0e77

.. index:: Data<|MERGE_RESOLUTION|>--- conflicted
+++ resolved
@@ -55,10 +55,7 @@
     data.variable
     data.instance
     data.filters
-<<<<<<< HEAD
     data.continuizer
-=======
     data.discretization
->>>>>>> 432c0e77
 
 .. index:: Data