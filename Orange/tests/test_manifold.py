import unittest
import numpy as np

import Orange
from Orange.projection import MDS, Isomap, LocallyLinearEmbedding
from Orange.distance import Euclidean


class TestManifold(unittest.TestCase):
    def test_mds(self):
<<<<<<< HEAD
        data = Orange.data.Table('ionosphere')[:100]
=======
        data = Orange.data.Table('ionosphere')[:50]
>>>>>>> 858d3dea
        self.__mds_test_helper(data, n_com=1)
        self.__mds_test_helper(data, n_com=2)
        self.__mds_test_helper(data, n_com=3)

    def __mds_test_helper(self, data, n_com):
        mds_fit = MDS(n_components=n_com, dissimilarity=Euclidean, random_state=0)
        mds_fit = mds_fit(data)

        mds_odist = MDS(n_components=n_com, dissimilarity='precomputed', random_state=0)
        mds_odist = mds_odist(Euclidean(data))

        mds_sdist = MDS(n_components=n_com, dissimilarity='euclidean', random_state=0)
        mds_sdist = mds_sdist(data)

        eshape = data.X.shape[0], n_com
        self.assertTrue(np.allclose(mds_fit.embedding_, mds_odist.embedding_))
        self.assertTrue(np.allclose(mds_fit.embedding_, mds_sdist.embedding_))
        self.assertEqual(eshape, mds_fit.embedding_.shape)
        self.assertEqual(eshape, mds_odist.embedding_.shape)
        self.assertEqual(eshape, mds_sdist.embedding_.shape)

    def test_isomap(self):
        data = Orange.data.Table('ionosphere')
        self.__isomap_test_helper(data, n_com=1)
        self.__isomap_test_helper(data, n_com=2)
        self.__isomap_test_helper(data, n_com=3)

    def __isomap_test_helper(self, data, n_com):
        isomap_fit = Isomap(n_neighbors=5, n_components=n_com)
        isomap_fit = isomap_fit(data)
        eshape = data.X.shape[0], n_com
        self.assertEqual(eshape, isomap_fit.embedding_.shape)

    def test_lle(self):
        data = Orange.data.Table('ionosphere')
        self.__lle_test_helper(data, n_com=1)
        self.__lle_test_helper(data, n_com=2)
        self.__lle_test_helper(data, n_com=3)

    def __lle_test_helper(self, data, n_com):
        isomap_fit = Isomap(n_neighbors=5, n_components=n_com)
        isomap_fit = isomap_fit(data)
        eshape = data.X.shape[0], n_com
        self.assertEqual(eshape, isomap_fit.embedding_.shape)<|MERGE_RESOLUTION|>--- conflicted
+++ resolved
@@ -8,11 +8,7 @@
 
 class TestManifold(unittest.TestCase):
     def test_mds(self):
-<<<<<<< HEAD
-        data = Orange.data.Table('ionosphere')[:100]
-=======
         data = Orange.data.Table('ionosphere')[:50]
->>>>>>> 858d3dea
         self.__mds_test_helper(data, n_com=1)
         self.__mds_test_helper(data, n_com=2)
         self.__mds_test_helper(data, n_com=3)
