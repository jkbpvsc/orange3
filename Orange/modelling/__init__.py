from .base import *

from .knn import *
from .tree import *
<<<<<<< HEAD
from .ada_boost import *
=======
from .randomforest import *
>>>>>>> ab65fbc8
<|MERGE_RESOLUTION|>--- conflicted
+++ resolved
@@ -2,8 +2,5 @@
 
 from .knn import *
 from .tree import *
-<<<<<<< HEAD
 from .ada_boost import *
-=======
-from .randomforest import *
->>>>>>> ab65fbc8
+from .randomforest import *