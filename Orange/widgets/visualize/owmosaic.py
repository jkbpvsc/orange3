--- conflicted
+++ resolved
@@ -13,18 +13,12 @@
                          QGraphicsTextItem, QBrush, QGraphicsLineItem,
                          QGraphicsEllipseItem)
 
-from Orange.widgets.settings import (Setting, DomainContextHandler,
-                                     ContextSetting)
-<<<<<<< HEAD
-from Orange.canvas.utils import environ
-=======
->>>>>>> 743171d6
-
 from Orange.data import Table, filter
 from Orange.data.sql.table import SqlTable, LARGE_TABLE, DEFAULT_SAMPLE_TIME
 from Orange.statistics.distribution import get_distribution
 from Orange.widgets import gui
-from Orange.widgets.settings import DomainContextHandler
+from Orange.widgets.settings import (Setting, DomainContextHandler,
+                                     ContextSetting)
 from Orange.widgets.utils import getHtmlCompatibleString
 from Orange.widgets.utils.colorpalette import ColorPaletteDlg, DefaultRGBColors
 from Orange.widgets.utils.scaling import get_variable_values_sorted
